# Copyright 2022 MosaicML Composer authors
# SPDX-License-Identifier: Apache-2.0

<<<<<<< HEAD
from unittest.mock import MagicMock, patch
=======
import copy
from unittest.mock import MagicMock
>>>>>>> 08b57317

import pytest
import torch
from packaging import version
from torch.distributed.algorithms._checkpoint.checkpoint_wrapper import CheckpointWrapper
from torch.utils.data import DataLoader, Dataset

from composer.models import ComposerClassifier, ComposerModel
from composer.trainer.trainer import Trainer, _fsdp_reshard_and_cleanup
from composer.utils import dist
from tests.common import (
    EmbeddedWeightTiedModel,
    RandomClassificationDataset,
    SimpleModel,
    SimpleWeightTiedModel,
    world_size,
)

_INIT_DEVICES = ['cpu', 'meta', 'mixed', 'cuda']
_MIXED_PRECISION_TYPES = ['FULL', 'DEFAULT', 'PURE']


@pytest.mark.parametrize('model', [SimpleWeightTiedModel, EmbeddedWeightTiedModel])
@pytest.mark.parametrize('mixed_precision', _MIXED_PRECISION_TYPES)
@pytest.mark.parametrize('device', _INIT_DEVICES)
@pytest.mark.parametrize('reentrant', [True, False])
@world_size(2)
@pytest.mark.gpu
@pytest.mark.filterwarnings('ignore:The passed in model appears to have tied weights.*:UserWarning')
def test_fsdp_device_initialization(
    model: ComposerClassifier,
    mixed_precision: str,
    reentrant: bool,
    world_size: int,
    device: str,
):
    """test FSDP device initialization for a simple model with weight tying and a model where two modules
    from separate submodules have weight tying applied. This test also covers both 'cpu' and
    'meta' devices. This is because 'meta' will result in deferred initialization until FSDP is initialized

    """
    num_classes = 10

    resolved_device = device
    if device == 'mixed':
        if dist.get_local_rank() == 0:
            resolved_device = 'cpu'
        else:
            resolved_device = 'meta'
    model = model(num_features=num_classes, device=resolved_device)
    dataset = RandomClassificationDataset(shape=(num_classes,), size=2, num_classes=num_classes)
    dataloader = DataLoader(dataset, sampler=dist.get_sampler(dataset))
    optimizer = torch.optim.SGD(model.parameters(), lr=0.01)

    trainer = Trainer(
        model=model,
        optimizers=optimizer,
        train_dataloader=dataloader,
        parallelism_config={
            'fsdp': {
                'activation_checkpointing_reentrant': reentrant,
                'mixed_precision': mixed_precision,
                'sync_module_states': True if device == 'mixed' else False,
            },
        },
        max_duration='3ba',
    )

    trainer.fit()
    if isinstance(model, SimpleWeightTiedModel):
        with trainer.state.model.module.summon_full_params(trainer.state.model.module):  # type: ignore
            weight_1 = model.mlp.fc1.weight
            weight_2 = model.mlp.fc2.weight
            assert (id(weight_1) == id(weight_2))
            assert (torch.equal(weight_1, weight_2))

    if isinstance(model, EmbeddedWeightTiedModel):
        with trainer.state.model.module.summon_full_params(trainer.state.model.module):  # type: ignore
            weight_1 = model.net1.fc1.weight
            weight_2 = model.net2.fc1.weight
            assert (id(weight_1) == id(weight_2))
            assert (torch.equal(weight_1, weight_2))


@pytest.mark.parametrize(
    'model,expected_param_inits',
    [
        (SimpleModel, 2),  # One call for each of the Linear layers
        (EmbeddedWeightTiedModel, 3),  # Two calls for each of the SimpleMLP modules, minus one for weight tying
    ],
)
@pytest.mark.parametrize('device', _INIT_DEVICES)
@world_size(2)
@pytest.mark.gpu
def test_fsdp_inits_params_once(model: ComposerClassifier, device: str, world_size: int, expected_param_inits: int):
    resolved_device = device
    if device == 'mixed':
        if dist.get_local_rank() == 0:
            resolved_device = 'cpu'
        else:
            resolved_device = 'meta'
    model = model(num_features=2, device=resolved_device)

    def dummy_param_init_fn(module: torch.nn.Module):
        if isinstance(module, torch.nn.Linear):
            torch.nn.init.ones_(module.weight)
            if module.bias is not None:  # pyright: ignore[reportUnnecessaryComparison]
                torch.nn.init.constant_(module.bias, 2)

    # Override the param_init_fn to be deterministic so we can test the init
    model.module.param_init_fn = dummy_param_init_fn  # pyright: ignore[reportGeneralTypeIssues]
    # Apply the initial initialization, because it will only be called later for parameters on meta device
    model.apply(model.module.param_init_fn)
    # Now wrap the param_init_fn with a MagicMock so we can count calls
    model.module.param_init_fn = MagicMock(wraps=model.module.param_init_fn)

    num_classes = 2
    dataset = RandomClassificationDataset(shape=(num_classes,), size=2, num_classes=num_classes)
    dataloader = DataLoader(dataset, sampler=dist.get_sampler(dataset))
    optimizer = torch.optim.SGD(model.parameters(), lr=0.01)

    Trainer(
        model=model,
        optimizers=optimizer,
        train_dataloader=dataloader,
        parallelism_config={
            'fsdp': {
                'mixed_precision': 'PURE',
                'sharding_strategy': 'SHARD_GRAD_OP',
                'sync_module_states': True if device == 'mixed' else False,
            },
        },
        max_duration='3ba',
    )

    # We expect the param_init_fn to be called for each meta module, but not for modules already created on CPU
    if resolved_device == 'meta':
        assert model.module.param_init_fn.call_count == expected_param_inits
    else:
        assert model.module.param_init_fn.call_count == 0

    # Check that the parameters were initialized correctly
    for module in model.modules():
        if isinstance(module, torch.nn.Linear):
            assert torch.all(module.weight == 1)
            if module.bias is not None:  # pyright: ignore[reportUnnecessaryComparison]
                assert torch.all(module.bias == 2)


@pytest.mark.parametrize('model', [SimpleModel])
@pytest.mark.parametrize('mixed_precision', _MIXED_PRECISION_TYPES)
@pytest.mark.gpu
@world_size(2)
def test_fsdp_meta_initialization_none(model: ComposerClassifier, mixed_precision: 'str', world_size: int):
    """
    This test is intended to test FSDP for meta initialization when there are attributes
    that are `None` and ensure we don't raise nasty UserWarnings.
    """
    num_classes = 2
    model = model(num_features=1, num_classes=num_classes, device='meta', bias=False)
    dataset = RandomClassificationDataset(shape=(num_classes,), size=2, num_classes=num_classes)
    dataloader = DataLoader(dataset, sampler=dist.get_sampler(dataset))
    optimizer = torch.optim.SGD(model.parameters(), lr=0.01)

    Trainer(
        model=model,
        optimizers=optimizer,
        train_dataloader=dataloader,
        parallelism_config={'fsdp': {
            'mixed_precision': mixed_precision,
            'sharding_strategy': 'SHARD_GRAD_OP',
        }},
        max_duration='3ba',
    )


@pytest.mark.parametrize('forward_prefetch_limit', [1, 2])
@pytest.mark.parametrize('backward_prefetch_limit', [1, 2])
@pytest.mark.gpu
@world_size(2)
def test_fsdp_prefetch_limit(forward_prefetch_limit: int, backward_prefetch_limit: int, world_size: int):
    model = SimpleModel()
    model.fc1._fsdp_wrap = True  # pyright: ignore[reportGeneralTypeIssues]
    model.fc2._fsdp_wrap = True  # pyright: ignore[reportGeneralTypeIssues]
    dataset = RandomClassificationDataset(size=10)
    dataloader = DataLoader(dataset, sampler=dist.get_sampler(dataset))
    optimizer = torch.optim.SGD(model.parameters(), lr=0.01)

    trainer = Trainer(
        model=model,
        optimizers=optimizer,
        train_dataloader=dataloader,
        parallelism_config={
            'fsdp': {
                'forward_prefetch_limit': forward_prefetch_limit,
                'backward_prefetch_limit': backward_prefetch_limit,
            },
        },
        max_duration='3ba',
    )

    trainer.fit()


class SimpleDatasetForAuto(Dataset):

    def __init__(self, size: int = 256, feature_size: int = 1, num_classes: int = 2):
        self.size = size
        self.feature_size = feature_size
        self.num_classes = num_classes
        self.x = None
        self.y = None

    def __len__(self):
        return self.size

    def __getitem__(self, index: int):
        # Note: lazily generate data so it runs after Composer seeds everything, giving the same
        # dataset across multiple calls when using the same seed.
        if self.x is None:
            self.x = torch.randn(self.size, self.feature_size)
        if self.y is None:
            self.y = torch.randint(0, self.num_classes, size=(self.size,), dtype=torch.long)
        return self.x[index]


class SimpleMLPForTestingOOM(ComposerModel):

    def __init__(self, num_features: int = 128, device: str = 'cuda'):
        super().__init__()
        self.device = device
        self.fc1 = torch.nn.Linear(num_features, num_features, device=device, bias=False)
        self.fc2 = torch.nn.Linear(num_features, num_features, device=device, bias=False)
        self.fc3 = torch.nn.Linear(num_features, num_features, device=device, bias=False)
        self.rank = dist.get_global_rank()
        self.iter = 0

    def forward(self, x):
        x = self.fc1(x)
        if self.rank == 0 and x.shape[0] >= 64:
            raise RuntimeError('CUDA out of memory')
        x = self.fc2(x)
        x = self.fc3(x)
        self.iter += 1
        return x

    def loss(self, outputs, batch):
        return torch.sum(outputs)


@pytest.mark.gpu
@pytest.mark.filterwarnings("ignore:`device_train_microbatch_size='auto'` may potentially fail with unexpected.*")
@pytest.mark.filterwarnings('ignore:CUDA out of memory*')
@world_size(2)
def test_automicrobatching_fsdp(world_size: int):
    model = SimpleMLPForTestingOOM()
    model.fc1._fsdp_wrap = True  # pyright: ignore[reportGeneralTypeIssues]
    model.fc2._fsdp_wrap = True  # pyright: ignore[reportGeneralTypeIssues]
    dataset = SimpleDatasetForAuto(size=256, feature_size=128)
    train_dataloader = DataLoader(dataset, batch_size=64, sampler=dist.get_sampler(dataset))
    trainer = Trainer(
        model=model,
        train_dataloader=train_dataloader,
        fsdp_config={
            'forward_prefetch_limit': 1,
            'backward_prefetch_limit': 1,
        },
        max_duration='1ba',
        device='gpu',
        device_train_microbatch_size='auto',
        dist_timeout=20,
    )
    trainer.fit()


class SimpleMLPForTestingHooks(ComposerModel):

    def __init__(self, num_features: int = 128, device: str = 'cuda'):
        super().__init__()
        self.device = device
        self.fc1 = torch.nn.Linear(num_features, num_features, device=device, bias=False)
        self.fc2 = torch.nn.Linear(num_features, num_features, device=device, bias=False)
        self.fc3 = torch.nn.Linear(num_features, num_features, device=device, bias=False)
        self.rank = dist.get_global_rank()
        self.iter = 0

    def forward(self, x):
        x = self.fc1(x)
        if self.iter == 3 and x.shape[0] >= 64:
            raise RuntimeError('CUDA out of memory')
        x = self.fc2(x)
        x = self.fc3(x)
        self.iter += 1
        return x

    def loss(self, outputs, batch):
        return torch.sum(outputs)


@pytest.mark.gpu
@pytest.mark.filterwarnings("ignore:`device_train_microbatch_size='auto'` may potentially fail with unexpected.*")
@pytest.mark.filterwarnings('ignore:CUDA out of memory*')
@world_size(2)
def test_fsdp_automicrobatching_sync_hooks(world_size: int):
    model = SimpleMLPForTestingHooks()
    model.fc1._fsdp_wrap = True  # pyright: ignore[reportGeneralTypeIssues]
    model.fc2._fsdp_wrap = True  # pyright: ignore[reportGeneralTypeIssues]
    dataset = SimpleDatasetForAuto(size=256, feature_size=128)
    train_dataloader = DataLoader(dataset, batch_size=64, sampler=dist.get_sampler(dataset))

    with patch('composer.trainer.trainer._readd_fsdp_sync_hooks') as mock_readd_hooks:
        trainer = Trainer(
            model=model,
            train_dataloader=train_dataloader,
            fsdp_config={
                'forward_prefetch_limit': 1,
                'backward_prefetch_limit': 1,
            },
            max_duration='4ba',
            device='gpu',
            device_train_microbatch_size='auto',
            dist_timeout=20,
        )
        trainer.fit()

        # OOM occurs during the 4th batch, so check that sync hooks were readded at the end
        mock_readd_hooks.assert_called_once()


@pytest.mark.gpu
@world_size(2)
@pytest.mark.filterwarnings('ignore:Instantiating FSDP with custom process groups.*:UserWarning')
@pytest.mark.filterwarnings('ignore:Composer is instantiating custom process groups.*:UserWarning')
@pytest.mark.filterwarnings('ignore:.*process_group and device_mesh are set for FSDP.*.:UserWarning')
def test_fsdp_process_group(world_size: int):
    model = SimpleModel()
    model.fc1._fsdp_wrap = True  # pyright: ignore[reportGeneralTypeIssues]
    model.fc2._fsdp_wrap = True  # pyright: ignore[reportGeneralTypeIssues]
    dataset = RandomClassificationDataset(size=10)
    dataloader = DataLoader(dataset, sampler=dist.get_sampler(dataset))
    optimizer = torch.optim.SGD(model.parameters(), lr=0.01)

    trainer = Trainer(
        model=model,
        optimizers=optimizer,
        train_dataloader=dataloader,
        parallelism_config={
            'fsdp': {
                'process_group': 'mod1',  # all ranks
            },
        },
        max_duration='3ba',
    )

    trainer.fit()


@pytest.mark.gpu
@world_size(2)
@pytest.mark.skipif(
    version.parse(torch.__version__) < version.parse('2'),
    reason='FSDP use_orig_params requires torch 2.0 or higher',
)
def test_fsdp_subset_of_params_in_opt(world_size: int):
    model = SimpleModel()
    dataset = RandomClassificationDataset(size=10)
    dataloader = DataLoader(dataset, sampler=dist.get_sampler(dataset))
    optimizer = torch.optim.SGD(model.fc1.parameters(), lr=0.01)
    unwrapped_optimizer = copy.deepcopy(optimizer)

    trainer = Trainer(
        model=model,
        optimizers=optimizer,
        train_dataloader=dataloader,
        parallelism_config={
            'fsdp': {
                'use_orig_params': True,
            },
        },
        max_duration='3ba',
    )

    with trainer.state.model.module.summon_full_params(trainer.state.model.module):
        nb_parameters_before_fsdp = len(unwrapped_optimizer.param_groups[0]['params'])
        nb_parameters_after_fsdp = len(trainer.state.optimizers[0].param_groups[0]['params'])

        assert nb_parameters_before_fsdp == nb_parameters_after_fsdp


@pytest.mark.gpu
@world_size(2)
def test_fsdp_subset_of_params_in_opt_without_orig_params(world_size: int):
    model = SimpleModel()
    dataset = RandomClassificationDataset(size=10)
    dataloader = DataLoader(dataset, sampler=dist.get_sampler(dataset))
    optimizer = torch.optim.SGD(model.fc1.parameters(), lr=0.01)

    expected_error = 'Passing in a subset of model parameters to the optimizer is not supported with use_orig_params=False.'

    with pytest.raises(ValueError, match=expected_error):
        _ = Trainer(
            model=model,
            optimizers=optimizer,
            train_dataloader=dataloader,
            parallelism_config={
                'fsdp': {
                    'use_orig_params': False,
                },
            },
            max_duration='3ba',
        )


class SimpleMLP(ComposerModel):

    def __init__(self, num_features: int = 128, device: str = 'cuda'):
        super().__init__()
        self.fc1 = torch.nn.Linear(num_features, num_features, device=device, bias=False)
        self.fc2 = torch.nn.Linear(num_features, num_features, device=device, bias=False)
        self.relu = torch.nn.ReLU()

    def forward(self, x):
        x = self.fc1(x)
        x = self.relu(x)
        x = self.fc2(x)
        return x

    def loss(self, outputs, batch):
        pass


@world_size(2)
@pytest.mark.gpu
@pytest.mark.parametrize('activation_checkpointing', [True, False])
@pytest.mark.parametrize('activation_cpu_offload', [True, False])
def test_fsdp_act_ckpt_offload(
    activation_checkpointing: bool,
    activation_cpu_offload: bool,
    world_size: int,
):
    model = SimpleMLP()

    parallelism_config = {
        'fsdp': {
            'activation_checkpointing': activation_checkpointing,
            'activation_checkpointing_reentrant': False,
            'activation_cpu_offload': activation_cpu_offload,
        },
    }

    model.fc1._activation_checkpointing = True  # pyright: ignore[reportGeneralTypeIssues]

    trainer = Trainer(
        model=model,
        device='gpu',
        parallelism_config=parallelism_config,
    )

    assert trainer.state.fsdp_enabled
    if version.parse(torch.__version__) > version.parse('2.1.0.dev'):
        from torch.distributed.algorithms._checkpoint.checkpoint_wrapper import OffloadWrapper

        if activation_checkpointing and activation_cpu_offload:
            assert isinstance(trainer.state.model.fc1._fsdp_wrapped_module, OffloadWrapper)
            assert isinstance(
                trainer.state.model.fc1._fsdp_wrapped_module._checkpoint_wrapped_module,
                CheckpointWrapper,
            )
        elif activation_checkpointing:
            assert isinstance(trainer.state.model.fc1._fsdp_wrapped_module, CheckpointWrapper)
        elif activation_cpu_offload:
            assert isinstance(trainer.state.model.fc1._fsdp_wrapped_module, OffloadWrapper)
        else:
            assert not isinstance(trainer.state.model.fc1._fsdp_wrapped_module, CheckpointWrapper)


@pytest.mark.gpu
@world_size(2)
def test_fsdp_reshard_after_oom(world_size: int):
    model = SimpleMLP(num_features=128)
    model.relu._fsdp_wrap = False  # pyright: ignore[reportGeneralTypeIssues]

    def oom_hook(*args):
        raise RuntimeError('CUDA out of memory.')

    model.fc2.register_full_backward_hook(oom_hook)

    trainer = Trainer(
        model=model,
        parallelism_config={'fsdp': {}},
        max_duration='3ba',
    )
    fsdp_model = trainer.state.model

    x = torch.rand([2, 128])
    output = fsdp_model(x)
    with pytest.raises(Exception):
        # Backward triggers the fake OOM exception,
        # which prevents fsdp reshard and cleanup
        torch.sum(output).backward()

    fc2_flat_param = fsdp_model.fc2._flat_param

    # Without cleanup, model.fc2.flat_params is still in unshard state
    # the full param is not freed
    assert fc2_flat_param.data_ptr() != fc2_flat_param._local_shard.data_ptr()
    assert fc2_flat_param._full_param_padded.numel() > 0

    _fsdp_reshard_and_cleanup(fsdp_model)
    assert fc2_flat_param.data_ptr() == fc2_flat_param._local_shard.data_ptr()
    assert fc2_flat_param._full_param_padded._typed_storage()._size() == 0


@pytest.mark.gpu
@world_size(2)
def test_fsdp_same_state_after_oom_reshard(world_size: int):
    # Test numerical correctness after continuing to train with smaller batch size after OOM.
    model = SimpleMLP(num_features=2)
    model.fc1._fsdp_wrap = True  # pyright: ignore[reportGeneralTypeIssues]
    model.fc2._fsdp_wrap = True  # pyright: ignore[reportGeneralTypeIssues]
    model.relu._fsdp_wrap = False  # pyright: ignore[reportGeneralTypeIssues]
    optimizer = torch.optim.SGD(model.parameters(), lr=0.1)

    trainer = Trainer(
        model=model,
        parallelism_config={'fsdp': {}},
        dist_timeout=20,
        optimizers=optimizer,
        seed=1,
    )
    fsdp_model = trainer.state.model

    state_dict = fsdp_model.state_dict()

    oom_model = SimpleMLP(num_features=2)
    oom_model.fc1._fsdp_wrap = True  # pyright: ignore[reportGeneralTypeIssues]
    oom_model.fc2._fsdp_wrap = True  # pyright: ignore[reportGeneralTypeIssues]
    oom_model.relu._fsdp_wrap = False  # pyright: ignore[reportGeneralTypeIssues]
    oom_model_optimizer = torch.optim.SGD(oom_model.parameters(), lr=0.1)

    def oom_hook(module, grad_input, grad_ouput):
        if grad_ouput[0].shape[0] >= 4:
            raise RuntimeError('CUDA out of memory.')

    oom_handle = oom_model.fc2.register_full_backward_hook(oom_hook)
    oom_trainer = Trainer(
        model=oom_model,
        parallelism_config={'fsdp': {}},
        dist_timeout=20,
        optimizers=oom_model_optimizer,
        seed=1,
    )

    fsdp_oom_model = oom_trainer.state.model
    fsdp_oom_model.load_state_dict(state_dict)

    x = torch.rand([4, 2])

    # Run fwd + bwd + optimizer on normal model
    output_0 = fsdp_model(x)
    torch.sum(output_0).backward()
    optimizer.step()

    # Run fwd + bwd + optimizer on OOM model
    output = fsdp_oom_model(x)
    with pytest.raises(Exception):
        torch.sum(output).backward()
    # Cleanup after OOM
    _fsdp_reshard_and_cleanup(fsdp_oom_model)
    oom_model_optimizer.zero_grad(set_to_none=True)

    oom_handle.remove()
    output = fsdp_oom_model(x)
    torch.sum(output).backward()
    oom_model_optimizer.step()

    # Run another fwd on both model and check
    # if output is the same
    output_1 = fsdp_model(x)
    output_2 = fsdp_oom_model(x)

    assert torch.equal(output_1, output_2)


@pytest.mark.gpu
@world_size(2)
def test_fsdp_device_mesh(world_size: int):
    model = SimpleModel()
    model.fc1._fsdp_wrap = True  # pyright: ignore[reportGeneralTypeIssues]
    model.fc2._fsdp_wrap = True  # pyright: ignore[reportGeneralTypeIssues]

    # Expect warning via pytest
    with pytest.warns(DeprecationWarning):
        Trainer(
            model=model,
            parallelism_config={'fsdp': {
                'device_mesh': [2],
            }},
            max_duration='3ba',
        )


@pytest.mark.gpu
@world_size(2)
def test_fsdp_shard(world_size: int):
    model = SimpleModel()
    model.fc1._fsdp_wrap = True  # pyright: ignore[reportGeneralTypeIssues]
    model.fc2._fsdp_wrap = True  # pyright: ignore[reportGeneralTypeIssues]

    Trainer(
        model=model,
        parallelism_config={'fsdp': {
            'data_parallel_shard_degree': 2,
        }},
        max_duration='3ba',
    )


@pytest.mark.gpu
@world_size(2)
def test_fsdp_shard_and_replicate(world_size: int):
    model = SimpleModel()
    model.fc1._fsdp_wrap = True  # pyright: ignore[reportGeneralTypeIssues]
    model.fc2._fsdp_wrap = True  # pyright: ignore[reportGeneralTypeIssues]

    Trainer(
        model=model,
        parallelism_config={
            'fsdp': {
                'data_parallel_shard_degree': 2,
                'data_parallel_replicate_degree': 1,
                'sharding_strategy': 'HYBRID_SHARD',
            },
        },
        max_duration='3ba',
    )<|MERGE_RESOLUTION|>--- conflicted
+++ resolved
@@ -1,12 +1,8 @@
 # Copyright 2022 MosaicML Composer authors
 # SPDX-License-Identifier: Apache-2.0
 
-<<<<<<< HEAD
+import copy
 from unittest.mock import MagicMock, patch
-=======
-import copy
-from unittest.mock import MagicMock
->>>>>>> 08b57317
 
 import pytest
 import torch
